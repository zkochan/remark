--- conflicted
+++ resolved
@@ -772,6 +772,7 @@
 function Renderer(options) {
   this.options = options || {};
 }
+
 Renderer.prototype.blockcode = function(code, lang) {
   if (!lang) {
     return '<pre><code>' + escape(code, true) + '\n</code></pre>';
@@ -782,28 +783,45 @@
     + escape(code)
     + '\n</code></pre>\n';
 };
+
 Renderer.prototype.blockquote = function(quote) {
   return '<blockquote>\n' + quote + '</blockquote>\n';
 };
+
 Renderer.prototype.blockhtml = function(html) {
   return html;
 };
+
 Renderer.prototype.header = function(text, level) {
-  return '<h' + level + '>' + text + '</h' + level + '>\n';
-};
+  return '<h'
+    + level
+    + ' id="'
+    + this.options.headerPrefix
+    + text.toLowerCase().replace(/[^\w]+/g, '-')
+    + '">'
+    + text
+    + '</h'
+    + level
+    + '>\n';
+};
+
 Renderer.prototype.hrule = function() {
   return '<hr>\n';
 };
+
 Renderer.prototype.list = function(body, ordered) {
   var type = ordered ? 'ol' : 'ul';
   return '<' + type + '>\n' + body + '</' + type + '>\n';
 };
+
 Renderer.prototype.listitem = function(text) {
   return '<li>' + text + '</li>\n';
 };
+
 Renderer.prototype.paragraph = function(text) {
   return '<p>' + text + '</p>\n';
 };
+
 Renderer.prototype.table = function(header, body) {
   return '<table>\n'
     + '<thead>\n'
@@ -814,13 +832,16 @@
     + '</tbody>\n'
     + '</table>\n';
 };
+
 Renderer.prototype.tablerow = function(content) {
   return '<tr>\n' + content + '</tr>\n';
 };
+
 Renderer.prototype.tablecell = function(content, flags) {
   var type = flags.header ? 'th' : 'td';
   var tag = flags.align
-    ? '<' + type + ' align="' + flags.align + '">' : '<' + type + '>';
+    ? '<' + type + ' style="text-align:' + flags.align + '">'
+    : '<' + type + '>';
   return tag + content + '</' + type + '>\n';
 };
 
@@ -909,23 +930,10 @@
       return renderer.hrule();
     }
     case 'heading': {
-<<<<<<< HEAD
-      return '<h'
-        + this.token.depth
-        + ' id="'
-        + this.options.headerPrefix
-        + this.token.text.toLowerCase().replace(/[^\w]+/g, '-')
-        + '">'
-        + this.inline.output(this.token.text)
-        + '</h'
-        + this.token.depth
-        + '>\n';
-=======
       return renderer.header(
         this.inline.output(this.token.text),
         this.token.depth
       );
->>>>>>> cd660550
     }
     case 'code': {
       return renderer.blockcode(this.token.text, this.token.lang);
@@ -942,22 +950,11 @@
       // header
       cell = '';
       for (i = 0; i < this.token.header.length; i++) {
-<<<<<<< HEAD
-        heading = this.inline.output(this.token.header[i]);
-        body += '<th';
-        if (this.token.align[i]) {
-          body += ' style="text-align:' + this.token.align[i] + '"';
-        }
-        body += '>' + heading + '</th>\n';
-=======
-        // render cell
         flags = {header: true, align: this.token.align[i]};
         cell += renderer.tablecell(
           this.inline.output(this.token.header[i]),
           {header: true, align: this.token.align[i]}
         );
-        // render row
->>>>>>> cd660550
       }
       header += renderer.tablerow(cell);
 
@@ -966,19 +963,10 @@
 
         cell = '';
         for (j = 0; j < row.length; j++) {
-<<<<<<< HEAD
-          cell = this.inline.output(row[j]);
-          body += '<td';
-          if (this.token.align[j]) {
-            body += ' style="text-align:' + this.token.align[j] + '"';
-          }
-          body += '>' + cell + '</td>\n';
-=======
           cell += renderer.tablecell(
             this.inline.output(row[j]),
             {header: false, align: this.token.align[j]}
           );
->>>>>>> cd660550
         }
 
         body += renderer.tablerow(cell);
@@ -1185,15 +1173,11 @@
   pedantic: false,
   sanitize: false,
   smartLists: false,
-<<<<<<< HEAD
   silent: false,
   highlight: null,
   langPrefix: 'lang-',
   smartypants: false,
   headerPrefix: ''
-=======
-  silent: false
->>>>>>> cd660550
 };
 
 /**
